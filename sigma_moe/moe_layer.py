import math
import re
from collections import OrderedDict
from functools import partial
from typing import Optional, Tuple, Union

from transformers.utils import is_torch_available


if is_torch_available():
    import torch
    import torch.distributed
    import torch.nn.functional as F
    from torch import zeros, randn, zeros_like


def is_at_least_volta_gpu():
    if torch.cuda.is_available():
        gpu_properties = torch.cuda.get_device_properties(0)
        if gpu_properties.major >= 7:
            return True
    return False


TRITON_AVAIL = False
HAS_APPROX_TOP_K = False
try:
    from .triton_src import CVMMSel, cvmm, cvmm_prepare_sel2

    if not is_at_least_volta_gpu():
        raise ImportError("GPU must at least be Volta")
    TRITON_AVAIL = True
except ImportError:
    from transformers.utils import logging

    logger = logging.get_logger(__name__)
    if torch.cuda.is_available():
        logger.warning(
            "Could not import triton_src.moe_layer.cvmm. Using cuda_src.moe_layer.cvmm instead."
        )
    else:
        logger.warning(
            "GPU not available. Falling back to CPU verison of the MoE layer, which is equally fast as a dense layer."
        )
    from .cuda_src import CVMMSel, cvmm, cvmm_prepare_sel
except RuntimeError as e:
    print(f"Error importing triton:\n{e}")
    print("Trying to import fast router code")
    from .triton_src import ApproximateTopkRouter
    HAS_APPROX_TOP_K = True

if not HAS_APPROX_TOP_K:
    from .triton_src import ApproximateTopkRouter
    HAS_APPROX_TOP_K = True


def dist_logsumexp(x: torch.Tensor, dim: int, keepdim: bool = False) -> torch.Tensor:
    # Calculate numerically stable distributed logsumexp
    xmax = x.max(dim=dim, keepdim=True).values
    torch.distributed.all_reduce(xmax, op=torch.distributed.ReduceOp.MAX)

    xe = (x - xmax).exp().sum(dim=dim, keepdim=True)
    torch.distributed.all_reduce(xe, op=torch.distributed.ReduceOp.SUM)

    res = xmax + xe.log()
    if not keepdim:
        res = res.squeeze(dim)

    return res


def log_mean(x: torch.Tensor, dim: int = 0):
    if torch.distributed.is_initialized():
        xlse = dist_logsumexp(x, dim=dim)

        # Normalize
        n = torch.tensor(x.shape[dim]).to(x.device)
        torch.distributed.all_reduce(n, op=torch.distributed.ReduceOp.SUM)
        return xlse - n.log()
    else:
        return x.logsumexp(dim) - math.log(x.shape[dim])


def entropy_l(l: torch.Tensor) -> torch.Tensor:
    return -(l * l.exp()).sum(-1)


def non_traceable_to_traceable(state_dict: OrderedDict, prefix: str):
    """Convert non-traceable state dict into traceable state dict in-place"""
    keys_to_delete = [prefix + "keys", prefix + "values"]
    keys = state_dict[prefix + "keys"]
    values = state_dict[prefix + "values"]
    bias = None
    if prefix + "bias" in state_dict:
        keys_to_delete.append(prefix + "bias")
        bias = state_dict[prefix + "bias"]
    n_experts = len(keys)
    for i in range(n_experts):
        state_dict[prefix + f"keys.{i}.weight"] = keys[i].T
        state_dict[prefix + f"values.{i}.weight"] = values[i].T
        if bias is not None:
            state_dict[prefix + f"keys.{i}.bias"] = bias[i]
    state_dict[prefix + "expert_sel.weight"] = state_dict[prefix + "expert_sel.weight"]
    for key_to_delete in keys_to_delete:
        state_dict.pop(key_to_delete)


def traceable_to_non_traceable(state_dict: OrderedDict, prefix: str):
    """Convert traceable to non-traceable state dict"""
    key_names = [
        k for k in state_dict if re.match(rf"^{re.escape(prefix)}keys\.\d+\.weight$", k)
    ]
    key_biases = [
        k for k in state_dict if re.match(rf"^{re.escape(prefix)}keys\.\d+\.bias$", k)
    ]
    values_names = [
        k
        for k in state_dict
        if re.match(rf"^{re.escape(prefix)}values\.\d+\.weight$", k)
    ]
    keys_to_delete = [*key_names, *values_names, *key_biases]
    bias = None
    if prefix + "keys.0.bias" in state_dict:
        bias = torch.stack([state_dict[k] for k in key_biases])
        state_dict[prefix + "bias"] = bias
    state_dict[prefix + "keys"] = torch.stack(
        [state_dict[k] for k in key_names]
    ).transpose(2, 1)
    state_dict[prefix + "values"] = torch.stack(
        [state_dict[k] for k in values_names]
    ).transpose(2, 1)
    state_dict[prefix + "expert_sel.weight"] = state_dict[prefix + "expert_sel.weight"]
    for key_to_delete in keys_to_delete:
        state_dict.pop(key_to_delete)


def load_state_dict_pre_hook(
    state_dict,
    prefix,
    local_metadata,
    strict,
    missing_keys,
    unexpected_keys,
    error_msgs,
    traceable,
):
    if prefix + "keys" in state_dict:
        state_dict_is_for_non_traceable = True
    else:
        state_dict_is_for_non_traceable = False

    if traceable and state_dict_is_for_non_traceable:
        # convert state dict to traceable
        non_traceable_to_traceable(state_dict=state_dict, prefix=prefix)
    elif not traceable and not state_dict_is_for_non_traceable:
        traceable_to_non_traceable(state_dict=state_dict, prefix=prefix)


class SigmaMoELayer(torch.nn.Module):
    def __init__(
        self,
        d_model: int,
        n_experts: int,
        expert_size: int,
        k: int,
        dropout: float = 0,
        selection_mode: str = "sigmoid",
        activation_after_topk: bool = False,
        activation=F.relu,
        bias: bool = False,
        v_dim: Optional[int] = None,
        sinkhorn_n_iters: int = 3,
        expert_dropout: float = 0.0,
        traceable: bool = False,
        approximate: bool = False,
        triton_approximate: bool = False,
    ):
        super().__init__()
        self.k_dim = d_model
        self.v_dim = v_dim if v_dim is not None else d_model
        self.n_experts = n_experts
        self.expert_size = expert_size
        self.size = self.n_experts * self.expert_size
        self.dropout = dropout
        self.selection_mode = selection_mode
        self.k_vec_dim = self.k_dim
        self.n_heads = k
        self.activation_after_topk = activation_after_topk
        self.activation = activation
        self.sinkhorn_n_iters = sinkhorn_n_iters
        self.expert_dropout = expert_dropout
        self.traceable = traceable
        self.approximate = approximate
        self.triton_approximate = triton_approximate
        
        assert n_experts % k == 0, "Num experts must be divisible by top-k"
        self.bucket_size = n_experts // k
        self.n_buckets = n_experts // self.bucket_size
<<<<<<< HEAD
=======

        if self.triton_approximate:
            assert self.bucket_size >= 16, "Too small bucket size. Your n_experts must be at least 16x higher than your k"
>>>>>>> b1d2c0a4
        
        if approximate:
            assert self.bucket_size >= 16, "Too small bucket size. Your n_experts must be at least 16x higher than your k"
            assert k % self.n_buckets == 0, "top-k must be divisible by num buckets, which is ceil(E / bucket size)"

        if self.selection_mode not in {"softmax", "sigmoid", "sinkmoid"}:
            raise ValueError(f"Unknown selection mode {self.selection_mode}")

        self.expert_sel = torch.nn.Linear(
            in_features=self.k_vec_dim, out_features=self.n_experts, bias=False
        )

        self._register_load_state_dict_pre_hook(
            partial(load_state_dict_pre_hook, traceable=traceable)
        )

        if traceable:
            self.keys = torch.nn.ModuleList(
                [
                    torch.nn.Linear(
                        in_features=self.k_vec_dim,
                        out_features=self.expert_size,
                        bias=bias,
                    )
                    for _ in range(self.n_experts)
                ]
            )
            self.values = torch.nn.ModuleList(
                [
                    torch.nn.Linear(
                        in_features=self.expert_size,
                        out_features=self.k_vec_dim,
                        bias=False,
                    )
                    for _ in range(self.n_experts)
                ]
            )
            if bias:
                self.o_bias = torch.nn.Parameter(zeros(self.v_dim))
                self.bias = None
            else:
                self.o_bias = None
                self.bias = None
        else:
            self.keys = torch.nn.Parameter(
                randn(self.n_experts, self.k_vec_dim, self.expert_size)
            )
            self.values = torch.nn.Parameter(
                randn(self.n_experts, self.expert_size, self.v_dim)
            )
            if bias:
                self.bias = torch.nn.Parameter(zeros(self.n_experts, self.expert_size))
                self.o_bias = torch.nn.Parameter(zeros(self.v_dim))
            else:
                self.o_bias = None
                self.bias = None

    def renorm_keep_std(self, weight: torch.Tensor, dim: int = 0):
        with torch.no_grad():
            std = weight.std()
            weight.div_(weight.norm(dim=dim, keepdim=True))
            weight.mul_(std / weight.std())

    def entropy_reg(self, sel: torch.Tensor, is_softmaxed: bool = False) -> float:
        # Everything is done in log scale
        sel = sel.flatten(0, -2)
        
        # reverse the softmax
        if is_softmaxed:
            # this is e^{raw-router-logits}
            sel = (sel / (1 - sel)).clamp_min(1e-6)
            # this is the log-softmax
            sel = (sel / sel.sum(dim=-1, keepdim=True)).log()
        else:
            sel = F.log_softmax(sel, dim=-1)
        sel = log_mean(sel, -2)
        return -entropy_l(sel).mean()

    def cvmm_wrapper(
        self,
        inputs: torch.Tensor,
        sel_indices: Union["CVMMSel", torch.Tensor],
        weights: torch.Tensor,
    ):
        """
        TODO

        Args:
            inputs (torch.Tensor): Shape [bsz, seq_len, d_model]
            sel_indices (Union[CVMMSel,torch.Tensor]): _description_
            weights (torch.Tensor): _description_

        Returns:
            _type_: _description_
        """
        return cvmm(inputs, sel_indices, weights)

    def compute_scores_traceable(
        self, inp: torch.Tensor, index: torch.Tensor
    ) -> torch.Tensor:
        
        bsz, seq_len, d_model = inp.shape
        scores = torch.zeros(
            (bsz, seq_len, self.expert_size),
            device=inp.device,
            dtype=inp.dtype
        )
        scores = scores.view(-1, self.expert_size)
        index, sorting_indices = index.view(-1).sort()
        inp = inp.view(-1, d_model)
        for expert_idx in range(self.n_experts):
            tokens = inp[sorting_indices[index == expert_idx]]
            if tokens.numel() > 0:
                scores[sorting_indices[index == expert_idx]] = self.keys[expert_idx](
                    tokens
                )
        scores = scores.view(bsz, seq_len, self.expert_size)
        scores = F.relu(scores)
        
        return scores

    def compute_scores(
        self,
        inp: torch.Tensor,
        index: Union["CVMMSel", torch.Tensor],
        expert_scores: Optional[torch.Tensor] = None,
    ) -> torch.Tensor:
        IS_CUDA = inp.is_cuda
        if IS_CUDA:
            scores = self.cvmm_wrapper(inp, index, self.keys)
            if self.bias is not None:
                scores = scores + self.bias[index.raw_sel]
        else:
            scores = index * F.linear(inp, self.keys, None)
            if self.bias is not None:
                scores = scores + index * self.bias

        scores = self.activation(scores)
        if expert_scores is not None:
            scores = scores * expert_scores[..., None]

        if self.dropout > 0:
            # Standard dropout on the "up-projected scores"
            scores = F.dropout(scores, self.dropout, training=self.training)

        return scores

    def sel_activation(self, sel: torch.Tensor) -> torch.Tensor:
        if self.selection_mode == "sinkmoid":
            if self.training:
                with torch.no_grad():
                    sel = self.sinkhorn_unnorm(sel)
            else:
                sel = torch.sigmoid(sel)
        elif self.selection_mode == "sigmoid":
            sel = torch.sigmoid(sel)
        elif self.selection_mode == "softmax":
            sel = F.softmax(sel, dim=-1)
        else:
            assert False

        return sel

    def sinkhorn_unnorm(self, x: torch.Tensor) -> torch.Tensor:
        # Based on https://arxiv.org/abs/2202.01169. Unnormalized verison
        A, B = x.shape[-2:]

        a = zeros_like(x[..., 0, :])
        b = zeros_like(x[..., 0])

        for _ in range(self.sinkhorn_n_iters):
            b = math.log(A) - (x - a[..., None, :]).logsumexp(-1)
            if torch.distributed.is_initialized():
                a = math.log(B) - dist_logsumexp(x - b[..., None], -2)
            else:
                a = math.log(B) - (x - b[..., None]).logsumexp(-2)

        return (a[..., None, :] + b[..., None] + x).exp()

    def create_index(self, index: torch.Tensor) -> torch.Tensor:
        bs, seq_len = index.shape
        one_hot = torch.nn.functional.one_hot(index, num_classes=self.n_experts)
        return (
            one_hot.unsqueeze(-1)
            .expand(bs, seq_len, self.n_experts, self.expert_size)
            .reshape((bs, seq_len, -1))
        )

    def forward(self, inp: torch.Tensor) -> Tuple[torch.Tensor, torch.Tensor]:
        # control flow variables
        use_triton_kernel = TRITON_AVAIL and inp.is_cuda
        use_cuda_kernel = not use_triton_kernel and inp.is_cuda and not self.traceable
        use_fast_cpu = (
            not use_cuda_kernel and not use_triton_kernel and not self.traceable
        )
        if self.traceable:
            use_cuda_kernel = False
            use_triton_kernel = False
            use_fast_cpu = False

        if use_fast_cpu:
            if self.keys.ndim > 2:
                self.keys.data = torch.reshape(
                    self.keys.transpose(1, 2),
                    (int(self.n_experts * self.expert_size), self.k_vec_dim),
                )
            if self.values.ndim > 2:
                self.values.data = torch.reshape(
                    self.values,
                    (int(self.n_experts * self.expert_size), self.k_vec_dim),
                ).T
            if self.bias is not None and self.bias.ndim > 1:
                self.bias.data = torch.reshape(
                    self.bias, (int(self.n_experts * self.expert_size),)
                )

        # use the fused router with approx top-k
        if self.approximate and self.triton_approximate:
            assert self.expert_dropout <= 0, "Expert dropout not supported for this mode"
            assert not self.activation_after_topk, "Act. after top-k not supported for fast triton"
            assert HAS_APPROX_TOP_K, "Could not import approximate top-k router in triton"
            sel_raw, sel_val, sel_index = ApproximateTopkRouter.apply(
                inp, self.expert_sel.weight.T, self.bucket_size, self.n_heads, self.n_experts, self.training
            )
            if self.training:
                reg_loss = self.entropy_reg(sel_raw, is_softmaxed=True)
            else:
                # we don't need the loss during inference
                reg_loss = torch.tensor(0.0).to(device=inp.device, dtype=inp.dtype)
        else:
            sel = sel_raw = self.expert_sel(inp)
            reg_loss = self.entropy_reg(sel_raw)

            # Selection activation and topk
            if (not self.activation_after_topk) or (self.selection_mode == "sinkmoid"):
                # Sinkhorn should be always applied before top-k
                sel = self.sel_activation(sel)

            if self.training and self.expert_dropout > 0:
                mask = torch.rand_like(sel) < self.expert_dropout
                sel = sel.masked_fill(mask, float("-inf"))

            # sel val and sel_index have shape (bs, seq_len, n_heads)
            # where n_heads is the number of experts we select
            # Example: sel_val[1,3,:] are the scores (ordered) of token 4 of sequence 2
            #     [0.69,0.42] are the scores
            # Example: sel_index[1,3,:] are the indices (ordered) of token 4 of sequence 2
            #     [2,1] are the indices
            if self.approximate:
                sel_val, sel_index_local = torch.stack(
                    sel.chunk(self.n_buckets, dim=-1), dim=-1
                ).topk(self.n_heads // self.n_buckets, dim=-2, sorted=False)
                sel_index = sel_index_local + torch.arange(self.n_buckets, device=sel.device) * self.bucket_size
                # technically, the transpose is not necessary. it just
                # aligns the local top-k next to each other.
                # probably faster to remove them
                sel_index = sel_index.transpose(-2, -1).flatten(start_dim=-2)
                sel_val = sel_val.transpose(-2, -1).flatten(start_dim=-2)

                # debug the overlap
                # _, sel_index_correct = sel.topk(self.n_heads, dim=-1, sorted=False)
                # coverage = torch.isin(sel_index, sel_index_correct).float().mean(-1)
            else:
                sel_val, sel_index = sel.topk(self.n_heads, dim=-1, sorted=False)

        if self.activation_after_topk or (self.selection_mode == "sinkmoid"):
            sel_val = torch.gather(sel_raw, -1, sel_index)
            # for sinkmoid, the score is always calculated by a sigmoid
            sel_val = (
                torch.sigmoid(sel_val)
                if self.selection_mode == "sinkmoid"
                else self.sel_activation(sel_val)
            )

        # Preprocess the selection indices. They will be needed for both layers and save some time
        if use_cuda_kernel or use_triton_kernel:
            if use_triton_kernel:
                sel_indices = cvmm_prepare_sel2(sel_index.int())
            else:
                sel_indices = [
                    cvmm_prepare_sel(sel_index[..., h].int(), self.n_experts)
                    for h in range(sel_index.shape[-1])
                ]
        elif use_fast_cpu:
            sel_indices = [
                self.create_index(sel_index[..., h].long())
                for h in range(sel_index.shape[-1])
            ]

        if use_triton_kernel:
            # "Up-projection" layer for each head
            scores = self.compute_scores(inp, sel_indices)

            # Down projection layer for each head
            sel_indices = sel_indices.clone()
            sel_indices.reduction_weight = sel_val
            sel_indices.sel_index = sel_indices.out_index
            sel_indices.out_index = None
            out = self.cvmm_wrapper(scores, sel_indices, self.values)
            res = out.view(*inp.shape[:-1], self.v_dim)
        elif use_cuda_kernel or use_fast_cpu:
            # "Up-projection" layer for each head
            scores_l = [
                self.compute_scores(inp, sel_indices[h], sel_val[..., h])
                for h in range(sel_index.shape[-1])
            ]
            # Down projection layer for each head
            res = 0
            for scores in scores_l:
                # we don't need to mask with the indices here since the
                # hidden activations of the non-used experts are zero
                res = res + F.linear(scores, self.values, None)
        else:
            # traceable
            scores_l = [
                self.compute_scores_traceable(inp, sel_index[..., h].long())
                for h in range(sel_index.shape[-1])
            ]

            # Down projection layer for each head
            res = torch.zeros_like(inp)
            bsz, seq_len, d_model = inp.shape
            res = res.view(-1, d_model)
            for h, scores in enumerate(scores_l):
                scores = scores.view(-1, self.expert_size)
                sel_index_h = sel_index[..., h].view(-1)
                sel_val_h = sel_val[..., h].view(-1)
                sel_index_h, sort_indices = sel_index_h.sort()
                for expert_idx in range(self.n_experts):
                    tgt_ind = sort_indices[sel_index_h == expert_idx]
                    tokens = scores[tgt_ind]
                    res[tgt_ind] = res[tgt_ind] + sel_val_h[tgt_ind].unsqueeze(
                        -1
                    ) * self.values[expert_idx](tokens)

            res = res.view(bsz, seq_len, d_model)

        if self.o_bias is not None:
            res = res + self.o_bias
        return res, reg_loss<|MERGE_RESOLUTION|>--- conflicted
+++ resolved
@@ -196,15 +196,11 @@
         assert n_experts % k == 0, "Num experts must be divisible by top-k"
         self.bucket_size = n_experts // k
         self.n_buckets = n_experts // self.bucket_size
-<<<<<<< HEAD
-=======
 
         if self.triton_approximate:
             assert self.bucket_size >= 16, "Too small bucket size. Your n_experts must be at least 16x higher than your k"
->>>>>>> b1d2c0a4
         
         if approximate:
-            assert self.bucket_size >= 16, "Too small bucket size. Your n_experts must be at least 16x higher than your k"
             assert k % self.n_buckets == 0, "top-k must be divisible by num buckets, which is ceil(E / bucket size)"
 
         if self.selection_mode not in {"softmax", "sigmoid", "sinkmoid"}:
